--- conflicted
+++ resolved
@@ -14,13 +14,9 @@
     EditorToolParameterMissingError,
     ToolError,
 )
-<<<<<<< HEAD
 from .navigator import SymbolNavigator
 from .prompts import NAVIGATION_TIPS
-from .results import CLIResult, ToolResult, maybe_truncate
-=======
 from .results import CLIResult, maybe_truncate
->>>>>>> b551afd0
 
 Command = Literal[
     'view',
@@ -65,17 +61,14 @@
         symbol_name: str | None = None,
         enable_linting: bool = False,
         **kwargs,
-<<<<<<< HEAD
-    ) -> ToolResult | CLIResult:
+    ) -> CLIResult:
+        if path is None and command not in ['jump_to_definition', 'find_references']:
+            raise EditorToolParameterMissingError(command, 'path')
+
         if path is not None:
             _path = Path(path)
             self.validate_path(command, _path)
 
-=======
-    ) -> CLIResult:
-        _path = Path(path)
-        self.validate_path(command, _path)
->>>>>>> b551afd0
         if command == 'view':
             return self.view(_path, view_range)
         elif command == 'create':
@@ -173,12 +166,9 @@
             success_message += '\n' + lint_results + '\n'
 
         success_message += 'Review the changes and make sure they are as expected. Edit the file again if necessary.'
-<<<<<<< HEAD
         success_message += (
             f'\n{NAVIGATION_TIPS}' if self._symbol_navigator.is_enabled else ''
         )
-        return CLIResult(output=success_message)
-=======
         return CLIResult(
             output=success_message,
             prev_exist=True,
@@ -186,7 +176,6 @@
             old_content=file_content,
             new_content=new_file_content,
         )
->>>>>>> b551afd0
 
     def view(self, path: Path, view_range: list[int] | None = None) -> CLIResult:
         """
@@ -320,12 +309,9 @@
             success_message += '\n' + lint_results + '\n'
 
         success_message += 'Review the changes and make sure they are as expected (correct indentation, no duplicate lines, etc). Edit the file again if necessary.'
-<<<<<<< HEAD
         success_message += (
             f'\n{NAVIGATION_TIPS}' if self._symbol_navigator.is_enabled else ''
         )
-        return CLIResult(output=success_message)
-=======
         return CLIResult(
             output=success_message,
             prev_exist=True,
@@ -333,9 +319,8 @@
             old_content=file_text,
             new_content=new_file_text,
         )
->>>>>>> b551afd0
-
-    def jump_to_definition(self, path: Path | None, symbol_name: str) -> ToolResult:
+
+    def jump_to_definition(self, path: Path | None, symbol_name: str) -> CLIResult:
         """
         Implement the jump_to_definition command.
         """
@@ -344,7 +329,7 @@
             output=self._symbol_navigator.get_definitions_tree(symbol_name)
         )
 
-    def find_references(self, symbol_name: str) -> ToolResult:
+    def find_references(self, symbol_name: str) -> CLIResult:
         """
         Implement the find_references command.
         """
