import argparse
import json
import tempfile
from collections import defaultdict
from pathlib import Path
from typing import Literal, get_args

from openhands_aci.linter import DefaultLinter
from openhands_aci.utils.shell import run_shell_cmd

from .config import SNIPPET_CONTEXT_WINDOW
from .exceptions import (
    EditorToolParameterInvalidError,
    EditorToolParameterMissingError,
    ToolError,
)
from .navigator import SymbolNavigator
from .prompts import NAVIGATION_TIPS
from .results import CLIResult, maybe_truncate

Command = Literal[
    'view',
    'create',
    'str_replace',
    'insert',
    'undo_edit',
    'jump_to_definition',
    'find_references',
]


class OHEditor:
    """
    An filesystem editor tool that allows the agent to
    - view
    - create
    - navigate
    - edit files
    The tool parameters are defined by Anthropic and are not editable.

    Original implementation: https://github.com/anthropics/anthropic-quickstarts/blob/main/computer-use-demo/computer_use_demo/tools/edit.py
    """

    TOOL_NAME = 'oh_editor'

    def __init__(self):
        self._file_history: dict[Path, list[str]] = defaultdict(list)
        self._linter = DefaultLinter()
        self._symbol_navigator = SymbolNavigator()

    def __call__(
        self,
        *,
        command: Command,
        path: str | None = None,
        file_text: str | None = None,
        view_range: list[int] | None = None,
        old_str: str | None = None,
        new_str: str | None = None,
        insert_line: int | None = None,
        symbol_name: str | None = None,
        enable_linting: bool = False,
        **kwargs,
    ) -> CLIResult:
        if path is None and command not in ['jump_to_definition', 'find_references']:
            raise EditorToolParameterMissingError(command, 'path')

        if path is not None:
            _path = Path(path)
            self.validate_path(command, _path)

        if command == 'view':
            return self.view(_path, view_range)
        elif command == 'create':
            if not file_text:
                raise EditorToolParameterMissingError(command, 'file_text')
            self.write_file(_path, file_text)
            self._file_history[_path].append(file_text)
            return CLIResult(
                path=str(_path),
                prev_exist=False,
                output=f'File created successfully at: {_path}',
            )
        elif command == 'str_replace':
            if not old_str:
                raise EditorToolParameterMissingError(command, 'old_str')
            if new_str == old_str:
                raise EditorToolParameterInvalidError(
                    'new_str',
                    new_str,
                    'No replacement was performed. `new_str` and `old_str` must be different.',
                )
            return self.str_replace(_path, old_str, new_str, enable_linting)
        elif command == 'insert':
            if insert_line is None:
                raise EditorToolParameterMissingError(command, 'insert_line')
            if not new_str:
                raise EditorToolParameterMissingError(command, 'new_str')
            return self.insert(_path, insert_line, new_str, enable_linting)
        elif command == 'undo_edit':
            return self.undo_edit(_path)
        elif command == 'jump_to_definition':
            if not symbol_name:
                raise EditorToolParameterMissingError(command, 'symbol_name')
            return self.jump_to_definition(_path if path else None, symbol_name)
        elif command == 'find_references':
            if not symbol_name:
                raise EditorToolParameterMissingError(command, 'symbol_name')
            return self.find_references(symbol_name)

        raise ToolError(
            f'Unrecognized command {command}. The allowed commands for the {self.TOOL_NAME} tool are: {", ".join(get_args(Command))}'
        )

    def str_replace(
        self, path: Path, old_str: str, new_str: str | None, enable_linting: bool
    ) -> CLIResult:
        """
        Implement the str_replace command, which replaces old_str with new_str in the file content.
        """
        file_content = self.read_file(path).expandtabs()
        old_str = old_str.expandtabs()
        new_str = new_str.expandtabs() if new_str is not None else ''

        # Check if old_str is unique in the file
        occurrences = file_content.count(old_str)
        if occurrences == 0:
            raise ToolError(
                f'No replacement was performed, old_str `{old_str}` did not appear verbatim in {path}.'
            )
        if occurrences > 1:
            # Find starting line numbers for each occurrence
            line_numbers = []
            start_idx = 0
            while True:
                idx = file_content.find(old_str, start_idx)
                if idx == -1:
                    break
                # Count newlines before this occurrence to get the line number
                line_num = file_content.count('\n', 0, idx) + 1
                line_numbers.append(line_num)
                start_idx = idx + 1
            raise ToolError(
                f'No replacement was performed. Multiple occurrences of old_str `{old_str}` in lines {line_numbers}. Please ensure it is unique.'
            )

        # Replace old_str with new_str
        new_file_content = file_content.replace(old_str, new_str)

        # Write the new content to the file
        self.write_file(path, new_file_content)

        # Save the content to history
        self._file_history[path].append(file_content)

        # Create a snippet of the edited section
        replacement_line = file_content.split(old_str)[0].count('\n')
        start_line = max(0, replacement_line - SNIPPET_CONTEXT_WINDOW)
        end_line = replacement_line + SNIPPET_CONTEXT_WINDOW + new_str.count('\n')
        snippet = '\n'.join(new_file_content.split('\n')[start_line : end_line + 1])

        # Prepare the success message
        success_message = f'The file {path} has been edited. '
        success_message += self._make_output(
            snippet, f'a snippet of {path}', start_line + 1
        )

        if enable_linting:
            # Run linting on the changes
            lint_results = self._run_linting(file_content, new_file_content, path)
            success_message += '\n' + lint_results + '\n'

        success_message += 'Review the changes and make sure they are as expected. Edit the file again if necessary.'
        return CLIResult(
            output=success_message,
            prev_exist=True,
            path=str(path),
            old_content=file_content,
            new_content=new_file_content,
        )

    def view(self, path: Path, view_range: list[int] | None = None) -> CLIResult:
        """
        View the contents of a file or a directory.
        """
        if path.is_dir():
            if view_range:
                raise EditorToolParameterInvalidError(
                    'view_range',
                    view_range,
                    'The `view_range` parameter is not allowed when `path` points to a directory.',
                )

            _, stdout, stderr = run_shell_cmd(
                rf"find -L {path} -maxdepth 2 -not -path '*/\.*'"
            )
            if not stderr:
<<<<<<< HEAD
                if self._symbol_navigator.is_enabled:
                    all_abs_paths_list = stdout.split('\n')
                    abs_path_to_skeleton = self._symbol_navigator.get_skeletons(
                        all_abs_paths_list
                    )
                    stdout = '\n'.join(
                        [
                            f'{abs_path}{'\n' + abs_path_to_skeleton[abs_path] if abs_path in abs_path_to_skeleton else ''}'
                            for abs_path in all_abs_paths_list
                        ]
                    )
                    stdout = f"Here's the files with its skeleton (i.e., class, function/method signatures) and directories up to 2 levels deep in {path}, excluding hidden items:\n{stdout}\n"
                else:
                    stdout = f"Here's the files and directories up to 2 levels deep in {path}, excluding hidden items:\n{stdout}\n"
            return CLIResult(output=stdout, error=stderr)
=======
                stdout = f"Here's the files and directories up to 2 levels deep in {path}, excluding hidden items:\n{stdout}\n"
            return CLIResult(
                output=stdout,
                error=stderr,
                path=str(path),
                prev_exist=True,
            )
>>>>>>> 58270d03

        file_content = self.read_file(path)
        start_line = 1
        if not view_range:
            return CLIResult(
                output=self._make_output(file_content, str(path), start_line)
<<<<<<< HEAD
                + (
                    self._symbol_navigator.get_out_and_in_edges_suggestion(str(path))
                    + NAVIGATION_TIPS
                    if self._symbol_navigator.is_enabled
                    else ''
                )
=======
                + (NAVIGATION_TIPS if self._symbol_navigator.is_enabled else ''),
                path=str(path),
                prev_exist=True,
>>>>>>> 58270d03
            )

        if len(view_range) != 2 or not all(isinstance(i, int) for i in view_range):
            raise EditorToolParameterInvalidError(
                'view_range',
                view_range,
                'It should be a list of two integers.',
            )

        file_content_lines = file_content.split('\n')
        num_lines = len(file_content_lines)
        start_line, end_line = view_range
        if start_line < 1 or start_line > num_lines:
            raise EditorToolParameterInvalidError(
                'view_range',
                view_range,
                f'Its first element `{start_line}` should be within the range of lines of the file: {[1, num_lines]}.',
            )

        if end_line > num_lines:
            raise EditorToolParameterInvalidError(
                'view_range',
                view_range,
                f'Its second element `{end_line}` should be smaller than the number of lines in the file: `{num_lines}`.',
            )

        if end_line != -1 and end_line < start_line:
            raise EditorToolParameterInvalidError(
                'view_range',
                view_range,
                f'Its second element `{end_line}` should be greater than or equal to the first element `{start_line}`.',
            )

        if end_line == -1:
            file_content = '\n'.join(file_content_lines[start_line - 1 :])
        else:
            file_content = '\n'.join(file_content_lines[start_line - 1 : end_line])

        return CLIResult(
            path=str(path),
            output=self._make_output(file_content, str(path), start_line)
<<<<<<< HEAD
            + (
                self._symbol_navigator.get_out_and_in_edges_suggestion(str(path))
                + NAVIGATION_TIPS
                if self._symbol_navigator.is_enabled
                else ''
            )
=======
            + (NAVIGATION_TIPS if self._symbol_navigator.is_enabled else ''),
            prev_exist=True,
>>>>>>> 58270d03
        )

    def write_file(self, path: Path, file_text: str) -> None:
        """
        Write the content of a file to a given path; raise a ToolError if an error occurs.
        """
        try:
            path.write_text(file_text)
        except Exception as e:
            raise ToolError(f'Ran into {e} while trying to write to {path}') from None

    def insert(
        self, path: Path, insert_line: int, new_str: str, enable_linting: bool
    ) -> CLIResult:
        """
        Implement the insert command, which inserts new_str at the specified line in the file content.
        """
        try:
            file_text = self.read_file(path)
        except Exception as e:
            raise ToolError(f'Ran into {e} while trying to read {path}') from None

        file_text = file_text.expandtabs()
        new_str = new_str.expandtabs()

        file_text_lines = file_text.split('\n')
        num_lines = len(file_text_lines)

        if insert_line < 0 or insert_line > num_lines:
            raise EditorToolParameterInvalidError(
                'insert_line',
                insert_line,
                f'It should be within the range of lines of the file: {[0, num_lines]}',
            )

        new_str_lines = new_str.split('\n')
        new_file_text_lines = (
            file_text_lines[:insert_line]
            + new_str_lines
            + file_text_lines[insert_line:]
        )
        snippet_lines = (
            file_text_lines[max(0, insert_line - SNIPPET_CONTEXT_WINDOW) : insert_line]
            + new_str_lines
            + file_text_lines[
                insert_line : min(num_lines, insert_line + SNIPPET_CONTEXT_WINDOW)
            ]
        )
        new_file_text = '\n'.join(new_file_text_lines)
        snippet = '\n'.join(snippet_lines)

        self.write_file(path, new_file_text)
        self._file_history[path].append(file_text)

        success_message = f'The file {path} has been edited. '
        success_message += self._make_output(
            snippet,
            'a snippet of the edited file',
            max(1, insert_line - SNIPPET_CONTEXT_WINDOW + 1),
        )

        if enable_linting:
            # Run linting on the changes
            lint_results = self._run_linting(file_text, new_file_text, path)
            success_message += '\n' + lint_results + '\n'

        success_message += 'Review the changes and make sure they are as expected (correct indentation, no duplicate lines, etc). Edit the file again if necessary.'
        return CLIResult(
            output=success_message,
            prev_exist=True,
            path=str(path),
            old_content=file_text,
            new_content=new_file_text,
        )

    def jump_to_definition(self, path: Path | None, symbol_name: str) -> CLIResult:
        """
        Implement the jump_to_definition command.
        """
        # FIXME: remove the path parameter from the method signature
        return CLIResult(
            output=self._symbol_navigator.get_definitions_tree(symbol_name)
        )

    def find_references(self, symbol_name: str) -> CLIResult:
        """
        Implement the find_references command.
        """
        return CLIResult(output=self._symbol_navigator.get_references_tree(symbol_name))

    def validate_path(self, command: Command, path: Path) -> None:
        """
        Check that the path/command combination is valid.
        """
        # Check if its an absolute path
        if not path.is_absolute():
            suggested_path = Path('') / path
            raise EditorToolParameterInvalidError(
                'path',
                path,
                f'The path should be an absolute path, starting with `/`. Maybe you meant {suggested_path}?',
            )
        # Check if path and command are compatible
        if command == 'create' and path.exists():
            raise EditorToolParameterInvalidError(
                'path',
                path,
                f'File already exists at: {path}. Cannot overwrite files using command `create`.',
            )
        if command != 'create' and not path.exists():
            raise EditorToolParameterInvalidError(
                'path',
                path,
                f'The path {path} does not exist. Please provide a valid path.',
            )
        if command != 'view' and path.is_dir():
            raise EditorToolParameterInvalidError(
                'path',
                path,
                f'The path {path} is a directory and only the `view` command can be used on directories.',
            )

    def undo_edit(self, path: Path) -> CLIResult:
        """
        Implement the undo_edit command.
        """
        if not self._file_history[path]:
            raise ToolError(f'No edit history found for {path}.')

        current_text = self.read_file(path).expandtabs()
        old_text = self._file_history[path].pop()
        self.write_file(path, old_text)

        return CLIResult(
            output=f'Last edit to {path} undone successfully. {self._make_output(old_text, str(path))}',
            path=str(path),
            prev_exist=True,
            old_content=current_text,
            new_content=old_text,
        )

    def read_file(self, path: Path) -> str:
        """
        Read the content of a file from a given path; raise a ToolError if an error occurs.
        """
        try:
            return path.read_text()
        except Exception as e:
            raise ToolError(f'Ran into {e} while trying to read {path}') from None

    def _make_output(
        self,
        snippet_content: str,
        snippet_description: str,
        start_line: int = 1,
        expand_tabs: bool = True,
    ) -> str:
        """
        Generate output for the CLI based on the content of a code snippet.
        """
        snippet_content = maybe_truncate(snippet_content)
        if expand_tabs:
            snippet_content = snippet_content.expandtabs()

        snippet_content = '\n'.join(
            [
                f'{i + start_line:6}\t{line}'
                for i, line in enumerate(snippet_content.split('\n'))
            ]
        )
        return (
            f"Here's the result of running `cat -n` on {snippet_description}:\n"
            + snippet_content
            + '\n'
        )

    def _run_linting(self, old_content: str, new_content: str, path: Path) -> str:
        """
        Run linting on file changes and return formatted results.
        """
        # Create a temporary directory
        with tempfile.TemporaryDirectory() as temp_dir:
            # Create paths with exact filenames in temp directory
            temp_old = Path(temp_dir) / f'old.{path.name}'
            temp_new = Path(temp_dir) / f'new.{path.name}'

            # Write content to temporary files
            temp_old.write_text(old_content)
            temp_new.write_text(new_content)

            # Run linting on the changes
            results = self._linter.lint_file_diff(str(temp_old), str(temp_new))

            if not results:
                return 'No linting issues found in the changes.'

            # Format results
            output = ['Linting issues found in the changes:']
            for result in results:
                output.append(
                    f'- Line {result.line}, Column {result.column}: {result.message}'
                )
            return '\n'.join(output) + '\n'


def parse_command_input(cmd_input: str) -> tuple[Command, dict]:
    """Parse the command input into command name and parameters."""
    try:
        cmd_dict = json.loads(cmd_input)
        command = cmd_dict.pop('command')
        assert command in get_args(Command)
        return command, cmd_dict  # type: ignore
    except json.JSONDecodeError:
        raise ValueError('Invalid command format. Please provide a valid JSON object.')
    except KeyError:
        raise ValueError("Command must include a 'command' field.")


def print_help():
    """Print available commands and their usage."""
    help_text = """
Available commands (provide as JSON objects):
------------------------------------------
1. View file/directory:
    {"command": "view", "path": "/absolute/path", "view_range": [start_line, end_line]}

2. Create file:
    {"command": "create", "path": "/absolute/path", "file_text": "content"}

3. Replace string:
    {"command": "str_replace", "path": "/absolute/path", "old_str": "old", "new_str": "new"}

4. Insert at line:
    {"command": "insert", "path": "/absolute/path", "insert_line": number, "new_str": "content"}

5. Undo last edit:
    {"command": "undo_edit", "path": "/absolute/path"}

6. Jump to definition:
    {"command": "jump_to_definition", "path": "/absolute/path", "symbol_name": "symbol"}

7. Find references:
    {"command": "find_references", "symbol_name": "symbol"}

Type 'exit' to quit or 'help' to see this message again.
"""
    print(help_text)


def main():
    # Set up argument parser
    parser = argparse.ArgumentParser(description='OHEditor - File System Editor Tool')
    parser.add_argument(
        '--workspace',
        type=str,
        default='./',
        help='Workspace directory path (default: current directory)',
    )

    # Parse command line arguments
    args = parser.parse_args()

    # Initialize the editor
    editor = OHEditor()

    # Print welcome message and help
    print(f'OHEditor initialized with workspace: {args.workspace}')
    print_help()

    # Main command loop
    while True:
        try:
            # Get user input
            user_input = input("\nEnter command (or 'help'/'exit'): ").strip()

            # Check for exit command
            if user_input.lower() == 'exit':
                print('Exiting OHEditor...')
                break

            # Check for help command
            if user_input.lower() == 'help':
                print_help()
                continue

            # Parse and execute command
            try:
                command, params = parse_command_input(user_input)
                result = editor(command=command, **params)
                print('\nResult:')
                print(result.output)
                if result.error:
                    print('\nErrors:')
                    print(result.error)

            except (
                ValueError,
                ToolError,
                EditorToolParameterInvalidError,
                EditorToolParameterMissingError,
            ) as e:
                print(f'\nError: {str(e)}')

        except KeyboardInterrupt:
            print("\nReceived interrupt signal. Type 'exit' to quit.")
            continue
        except Exception as e:
            print(f'\nUnexpected error: {str(e)}')
            continue


if __name__ == '__main__':
    main()<|MERGE_RESOLUTION|>--- conflicted
+++ resolved
@@ -195,7 +195,6 @@
                 rf"find -L {path} -maxdepth 2 -not -path '*/\.*'"
             )
             if not stderr:
-<<<<<<< HEAD
                 if self._symbol_navigator.is_enabled:
                     all_abs_paths_list = stdout.split('\n')
                     abs_path_to_skeleton = self._symbol_navigator.get_skeletons(
@@ -210,34 +209,26 @@
                     stdout = f"Here's the files with its skeleton (i.e., class, function/method signatures) and directories up to 2 levels deep in {path}, excluding hidden items:\n{stdout}\n"
                 else:
                     stdout = f"Here's the files and directories up to 2 levels deep in {path}, excluding hidden items:\n{stdout}\n"
-            return CLIResult(output=stdout, error=stderr)
-=======
-                stdout = f"Here's the files and directories up to 2 levels deep in {path}, excluding hidden items:\n{stdout}\n"
             return CLIResult(
                 output=stdout,
                 error=stderr,
                 path=str(path),
                 prev_exist=True,
             )
->>>>>>> 58270d03
 
         file_content = self.read_file(path)
         start_line = 1
         if not view_range:
             return CLIResult(
                 output=self._make_output(file_content, str(path), start_line)
-<<<<<<< HEAD
                 + (
                     self._symbol_navigator.get_out_and_in_edges_suggestion(str(path))
                     + NAVIGATION_TIPS
                     if self._symbol_navigator.is_enabled
                     else ''
-                )
-=======
-                + (NAVIGATION_TIPS if self._symbol_navigator.is_enabled else ''),
+                ),
                 path=str(path),
                 prev_exist=True,
->>>>>>> 58270d03
             )
 
         if len(view_range) != 2 or not all(isinstance(i, int) for i in view_range):
@@ -279,17 +270,13 @@
         return CLIResult(
             path=str(path),
             output=self._make_output(file_content, str(path), start_line)
-<<<<<<< HEAD
             + (
                 self._symbol_navigator.get_out_and_in_edges_suggestion(str(path))
                 + NAVIGATION_TIPS
                 if self._symbol_navigator.is_enabled
                 else ''
-            )
-=======
-            + (NAVIGATION_TIPS if self._symbol_navigator.is_enabled else ''),
+            ),
             prev_exist=True,
->>>>>>> 58270d03
         )
 
     def write_file(self, path: Path, file_text: str) -> None:
