--- conflicted
+++ resolved
@@ -11,15 +11,6 @@
 
 [tool.poetry.dependencies]
 python = "^3.12"
-<<<<<<< HEAD
-numpy = "*"
-pandas = "*"
-matplotlib = "^3.10.1"
-scipy = "*"
-networkx = "*"
-litellm = "*"
-=======
->>>>>>> 5efbe153
 gitpython = "*"
 tree-sitter = "^0.24.0"
 tree-sitter-python = "^0.23.6"
@@ -32,18 +23,12 @@
 binaryornot = "^0.4.4"
 cachetools = "^5.5.2"
 charset-normalizer = "^3.4.1"
-<<<<<<< HEAD
+pydantic = "^2.11.3"
 libcst = "1.5.0"
 llama-index = "^0.12.29"
 llama-index-core = "^0.12.29"
 llama-index-retrievers-bm25 = "^0.5.2"
 rapidfuzz = "^3.13.0"
-=======
-pydantic = "^2.11.3"
-
-
-
->>>>>>> 5efbe153
 
 
 [tool.poetry.group.dev.dependencies]
