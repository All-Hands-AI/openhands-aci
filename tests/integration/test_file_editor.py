--- conflicted
+++ resolved
@@ -3,18 +3,8 @@
 
 import pytest
 
-<<<<<<< HEAD
-from openhands_aci.editor.editor import OHEditor
-from openhands_aci.editor.exceptions import (
-    EditorToolParameterInvalidError,
-    EditorToolParameterMissingError,
-    ToolError,
-)
+from openhands_aci.editor import file_editor
 from openhands_aci.editor.prompts import NAVIGATION_TIPS
-from openhands_aci.editor.results import CLIResult, ToolResult
-=======
-from openhands_aci.editor import file_editor
->>>>>>> b551afd0
 
 
 @pytest.fixture
@@ -22,72 +12,7 @@
     # Set up a temporary directory with test files
     test_file = tmp_path / 'test_file.txt'
     test_file.write_text('This is a test file.\nThis file is for testing purposes.')
-<<<<<<< HEAD
-    return editor, test_file
-
-
-@pytest.fixture
-def editor_python_file_with_tabs(tmp_path):
-    editor = OHEditor()
-    # Set up a temporary directory with test files
-    test_file = tmp_path / 'test.py'
-    test_file.write_text('def test():\n\tprint("Hello, World!")')
-    return editor, test_file
-
-
-def test_view_file(editor):
-    editor, test_file = editor
-    result = editor(command='view', path=str(test_file))
-    assert isinstance(result, CLIResult)
-    assert (
-        result.output
-        == f"""Here's the result of running `cat -n` on {test_file}:
-     1\tThis is a test file.
-     2\tThis file is for testing purposes.
-{NAVIGATION_TIPS}"""
-    )
-
-
-def test_view_directory(editor):
-    editor, test_file = editor
-    result = editor(command='view', path=str(test_file.parent))
-    assert isinstance(result, CLIResult)
-    assert str(test_file.parent) in result.output
-    assert test_file.name in result.output
-
-
-def test_create_file(editor):
-    editor, test_file = editor
-    new_file = test_file.parent / 'new_file.txt'
-    result = editor(command='create', path=str(new_file), file_text='New file content')
-    assert isinstance(result, ToolResult)
-    assert new_file.exists()
-    assert new_file.read_text() == 'New file content'
-    assert 'File created successfully' in result.output
-
-
-def test_str_replace_no_linting(editor):
-    editor, test_file = editor
-    result = editor(
-        command='str_replace',
-        path=str(test_file),
-        old_str='test file',
-        new_str='sample file',
-    )
-    assert isinstance(result, CLIResult)
-
-    # Test str_replace command
-    assert (
-        result.output
-        == f"""The file {test_file} has been edited. Here's the result of running `cat -n` on a snippet of {test_file}:
-     1\tThis is a sample file.
-     2\tThis file is for testing purposes.
-Review the changes and make sure they are as expected. Edit the file again if necessary.
-{NAVIGATION_TIPS}"""
-    )
-=======
     return str(test_file)
->>>>>>> b551afd0
 
 
 def test_file_editor_happy_path(temp_file):
@@ -95,26 +20,6 @@
     old_str = 'test file'
     new_str = 'sample file'
 
-<<<<<<< HEAD
-def test_str_replace_multi_line_no_linting(editor):
-    editor, test_file = editor
-    result = editor(
-        command='str_replace',
-        path=str(test_file),
-        old_str='This is a test file.\nThis file is for testing purposes.',
-        new_str='This is a sample file.\nThis file is for testing purposes.',
-    )
-    assert isinstance(result, CLIResult)
-
-    # Test str_replace command
-    assert (
-        result.output
-        == f"""The file {test_file} has been edited. Here's the result of running `cat -n` on a snippet of {test_file}:
-     1\tThis is a sample file.
-     2\tThis file is for testing purposes.
-Review the changes and make sure they are as expected. Edit the file again if necessary.
-{NAVIGATION_TIPS}"""
-=======
     # Call the `file_editor` function
     result = file_editor(
         command=command,
@@ -122,7 +27,6 @@
         old_str=old_str,
         new_str=new_str,
         enable_linting=False,
->>>>>>> b551afd0
     )
 
     # Extract the JSON content using a regular expression
@@ -130,335 +34,15 @@
     assert match, 'Output does not contain the expected <oh_aci_output> tags.'
     result_dict = json.loads(match.group(1))
 
-<<<<<<< HEAD
-def test_str_replace_multi_line_with_tabs_no_linting(editor_python_file_with_tabs):
-    editor, test_file = editor_python_file_with_tabs
-    result = editor(
-        command='str_replace',
-        path=str(test_file),
-        old_str='def test():\n\tprint("Hello, World!")',
-        new_str='def test():\n\tprint("Hello, Universe!")',
-    )
-    assert isinstance(result, CLIResult)
-
-    assert (
-        result.output
-        == f"""The file {test_file} has been edited. Here's the result of running `cat -n` on a snippet of {test_file}:
-     1\tdef test():
-     2\t{'\t'.expandtabs()}print("Hello, Universe!")
-Review the changes and make sure they are as expected. Edit the file again if necessary.
-{NAVIGATION_TIPS}"""
-    )
-
-
-def test_str_replace_with_linting(editor):
-    editor, test_file = editor
-    result = editor(
-        command='str_replace',
-        path=str(test_file),
-        old_str='test file',
-        new_str='sample file',
-        enable_linting=True,
-    )
-    assert isinstance(result, CLIResult)
-
-    # Test str_replace command
-=======
     # Validate the formatted output in the result dictionary
     formatted_output = result_dict['formatted_output_and_error']
->>>>>>> b551afd0
     assert (
         formatted_output
         == f"""The file {temp_file} has been edited. Here's the result of running `cat -n` on a snippet of {temp_file}:
      1\tThis is a sample file.
      2\tThis file is for testing purposes.
-<<<<<<< HEAD
-
-No linting issues found in the changes.
 Review the changes and make sure they are as expected. Edit the file again if necessary.
 {NAVIGATION_TIPS}"""
-    )
-
-    # Test that the file content has been updated
-    assert 'This is a sample file.' in test_file.read_text()
-
-
-def test_str_replace_error_multiple_occurrences(editor):
-    editor, test_file = editor
-    with pytest.raises(ToolError) as exc_info:
-        editor(
-            command='str_replace', path=str(test_file), old_str='test', new_str='sample'
-        )
-    assert 'Multiple occurrences of old_str `test`' in str(exc_info.value.message)
-
-
-def test_str_replace_nonexistent_string(editor):
-    editor, test_file = editor
-    with pytest.raises(ToolError) as exc_info:
-        editor(
-            command='str_replace',
-            path=str(test_file),
-            old_str='Non-existent Line',
-            new_str='New Line',
-        )
-    assert 'No replacement was performed' in str(exc_info)
-    assert f'old_str `Non-existent Line` did not appear verbatim in {test_file}' in str(
-        exc_info.value.message
-    )
-
-
-def test_insert_no_linting(editor):
-    editor, test_file = editor
-    result = editor(
-        command='insert', path=str(test_file), insert_line=1, new_str='Inserted line'
-    )
-    assert isinstance(result, CLIResult)
-    assert 'Inserted line' in test_file.read_text()
-    assert (
-        result.output
-        == f"""The file {test_file} has been edited. Here's the result of running `cat -n` on a snippet of the edited file:
-     1\tThis is a test file.
-     2\tInserted line
-     3\tThis file is for testing purposes.
-Review the changes and make sure they are as expected (correct indentation, no duplicate lines, etc). Edit the file again if necessary.
-{NAVIGATION_TIPS}"""
-    )
-
-
-def test_insert_with_linting(editor):
-    editor, test_file = editor
-    result = editor(
-        command='insert',
-        path=str(test_file),
-        insert_line=1,
-        new_str='Inserted line',
-        enable_linting=True,
-    )
-    assert isinstance(result, CLIResult)
-    assert 'Inserted line' in test_file.read_text()
-    assert (
-        result.output
-        == f"""The file {test_file} has been edited. Here's the result of running `cat -n` on a snippet of the edited file:
-     1\tThis is a test file.
-     2\tInserted line
-     3\tThis file is for testing purposes.
-
-No linting issues found in the changes.
-Review the changes and make sure they are as expected (correct indentation, no duplicate lines, etc). Edit the file again if necessary.
-{NAVIGATION_TIPS}"""
-    )
-
-
-def test_insert_invalid_line(editor):
-    editor, test_file = editor
-    with pytest.raises(EditorToolParameterInvalidError) as exc_info:
-        editor(
-            command='insert',
-            path=str(test_file),
-            insert_line=10,
-            new_str='Invalid Insert',
-        )
-    assert 'Invalid `insert_line` parameter' in str(exc_info.value.message)
-    assert 'It should be within the range of lines of the file' in str(
-        exc_info.value.message
-    )
-
-
-def test_undo_edit(editor):
-    editor, test_file = editor
-    # Make an edit to be undone
-    result = editor(
-        command='str_replace',
-        path=str(test_file),
-        old_str='test file',
-        new_str='sample file',
-    )
-    # Undo the edit
-    result = editor(command='undo_edit', path=str(test_file))
-    assert isinstance(result, CLIResult)
-    assert 'Last edit to' in result.output
-    assert 'test file' in test_file.read_text()  # Original content restored
-
-
-def test_jump_to_definition(editor, monkeypatch):
-    editor, test_file = editor
-
-    # Create a mock git repo with a Python file containing a symbol definition
-    test_py_file = test_file.parent / 'test_def.py'
-    test_py_file.write_text(
-        'class TestSymbol:\n    def test_method(self):\n        pass'
-    )
-
-    # Mock GitRepoUtils to simulate a git repo
-    class MockGitUtils:
-        def get_all_absolute_tracked_files(self, depth=None):
-            return [str(test_py_file)]
-
-        def get_absolute_tracked_files_in_directory(
-            self, rel_dir_path=None, depth=None
-        ):
-            return [str(test_py_file)]
-
-    monkeypatch.setattr(
-        'openhands_aci.editor.navigator.GitRepoUtils', lambda root: MockGitUtils()
-    )
-
-    # Set the root path for SymbolNavigator to the test directory
-    import os
-
-    from openhands_aci.editor.navigator import SymbolNavigator
-
-    os.chdir(test_file.parent)
-    editor._symbol_navigator = SymbolNavigator()
-
-    # Test basic symbol definition lookup
-    result = editor(command='jump_to_definition', path=None, symbol_name='TestSymbol')
-    assert isinstance(result, CLIResult)
-    assert (
-        result.output
-        == """\
-Definition(s) of `TestSymbol`:
-test_def.py:
-  1│class TestSymbol:
-  2│    def test_method(self):
-  3│        pass
-"""
-    )
-
-    # Test symbol not found (fuzzy search)
-    result = editor(
-        command='jump_to_definition', path=None, symbol_name='NonExistentSymbol'
-    )
-    assert isinstance(result, CLIResult)
-    assert (
-        result.output
-        == 'No definitions found for `NonExistentSymbol`. Maybe you meant one of these: TestSymbol, test_method?'
-    )
-
-    # Test missing symbol_name parameter
-    with pytest.raises(EditorToolParameterMissingError) as exc_info:
-        editor(command='jump_to_definition', path=None)
-    assert 'symbol_name' in str(exc_info.value)
-
-
-def test_find_references(editor, monkeypatch):
-    editor, test_file = editor
-
-    # Create a mock git repo with Python files containing symbol references
-    test_def_file = test_file.parent / 'test_def.py'
-    test_def_file.write_text(
-        'class TestSymbol:\n    def test_method(self):\n        pass'
-    )
-
-    test_ref_file = test_file.parent / 'test_ref.py'
-    test_ref_file.write_text(
-        'from test_def import TestSymbol\n\nobj = TestSymbol()\nobj.test_method()'
-    )
-
-    # Mock GitRepoUtils to simulate a git repo
-    class MockGitUtils:
-        def get_all_absolute_tracked_files(self, depth=None):
-            return [str(test_def_file), str(test_ref_file)]
-
-        def get_absolute_tracked_files_in_directory(
-            self, rel_dir_path=None, depth=None
-        ):
-            return [str(test_def_file), str(test_ref_file)]
-
-    monkeypatch.setattr(
-        'openhands_aci.editor.navigator.GitRepoUtils', lambda root: MockGitUtils()
-    )
-
-    # Set the root path for SymbolNavigator to the test directory
-    import os
-
-    from openhands_aci.editor.navigator import SymbolNavigator
-
-    os.chdir(test_file.parent)
-    editor._symbol_navigator = SymbolNavigator()
-
-    # Test basic reference lookup
-    result = editor(command='find_references', symbol_name='TestSymbol')
-    assert isinstance(result, CLIResult)
-    assert (
-        result.output
-        == """\
-References to `TestSymbol`:
-test_ref.py:
-...⋮...
-  3│obj = TestSymbol()
-...⋮...
-"""
-    )
-
-    # Test symbol not found (fuzzy search)
-    result = editor(command='find_references', symbol_name='NonExistentSymbol')
-    assert isinstance(result, CLIResult)
-    assert (
-        result.output
-        == 'No references found for `NonExistentSymbol`. Maybe you meant one of these: TestSymbol, test_method?'
-    )
-
-    # Test missing symbol_name parameter
-    with pytest.raises(EditorToolParameterMissingError) as exc_info:
-        editor(command='find_references')
-    assert 'symbol_name' in str(exc_info.value)
-
-
-def test_navigation_no_git_repo(editor, monkeypatch):
-    editor, test_file = editor
-
-    # Mock GitRepoUtils to simulate no git repo found
-    def mock_git_utils(root):
-        raise Exception('No git repository found')
-
-    monkeypatch.setattr('openhands_aci.editor.navigator.GitRepoUtils', mock_git_utils)
-
-    # Test jump_to_definition with no git repo
-    result = editor(command='jump_to_definition', path=None, symbol_name='TestSymbol')
-    assert isinstance(result, CLIResult)
-    assert 'No git repository found' in result.output
-    assert 'Navigation commands are disabled' in result.output
-
-    # Test find_references with no git repo
-    result = editor(command='find_references', symbol_name='TestSymbol')
-    assert isinstance(result, CLIResult)
-    assert (
-        result.output
-        == 'No git repository found. Navigation commands are disabled. Please use bash commands instead.'
-    )
-
-
-def test_validate_path_invalid(editor):
-    editor, test_file = editor
-    invalid_file = test_file.parent / 'nonexistent.txt'
-    with pytest.raises(EditorToolParameterInvalidError):
-        editor(command='view', path=str(invalid_file))
-
-
-def test_create_existing_file_error(editor):
-    editor, test_file = editor
-    with pytest.raises(EditorToolParameterInvalidError):
-        editor(command='create', path=str(test_file), file_text='New content')
-
-
-def test_str_replace_missing_old_str(editor):
-    editor, test_file = editor
-    with pytest.raises(EditorToolParameterMissingError):
-        editor(command='str_replace', path=str(test_file), new_str='sample')
-
-
-def test_str_replace_new_str_and_old_str_same(editor):
-    editor, test_file = editor
-    with pytest.raises(EditorToolParameterInvalidError) as exc_info:
-        editor(
-            command='str_replace',
-            path=str(test_file),
-            old_str='test file',
-            new_str='test file',
-        )
-=======
-Review the changes and make sure they are as expected. Edit the file again if necessary."""
     )
     assert result_dict['path'] == temp_file
     assert result_dict['prev_exist'] is True
@@ -466,7 +50,6 @@
         result_dict['old_content']
         == 'This is a test file.\nThis file is for testing purposes.'
     )
->>>>>>> b551afd0
     assert (
         result_dict['new_content']
         == 'This is a sample file.\nThis file is for testing purposes.'
